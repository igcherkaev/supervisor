--- conflicted
+++ resolved
@@ -72,13 +72,8 @@
 Documentation
 
   You can view the current Supervisor documentation online "in html
-<<<<<<< HEAD
-  format":http://supervisord.org/manual/html/ .  This is where you
-  should go for detailed installation and configuration documentation.
-=======
   format":http://supervisord.org/manual/ .  This is where you should
   go for detailed installation and configuration documentation.
->>>>>>> c020bd06
 
   XXX We need some way of getting people the entire docs set without
   needing to read it via HTML online.
