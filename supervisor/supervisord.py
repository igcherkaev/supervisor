#!/usr/bin/env python

"""supervisord -- run a set of applications as daemons.

Usage: %s [options]

Options:
-c/--configuration FILENAME -- configuration file
-n/--nodaemon -- run in the foreground (same as 'nodaemon true' in config file)
-h/--help -- print this usage message and exit
-v/--version -- print supervisord version number and exit
-u/--user USER -- run supervisord as this user (or numeric uid)
-m/--umask UMASK -- use this umask for daemon subprocess (default is 022)
-d/--directory DIRECTORY -- directory to chdir to when daemonized
-l/--logfile FILENAME -- use FILENAME as logfile path
-y/--logfile_maxbytes BYTES -- use BYTES to limit the max size of logfile
-z/--logfile_backups NUM -- number of backups to keep when max bytes reached
-e/--loglevel LEVEL -- use LEVEL as log level (debug,info,warn,error,critical)
-j/--pidfile FILENAME -- write a pid file for the daemon process to FILENAME
-i/--identifier STR -- identifier used for this instance of supervisord
-q/--childlogdir DIRECTORY -- the log directory for child process logs
-k/--nocleanup --  prevent the process from performing cleanup (removal of
                   old automatic child log files) at startup.
-a/--minfds NUM -- the minimum number of file descriptors for start success
-t/--strip_ansi -- strip ansi escape codes from process output
--minprocs NUM  -- the minimum number of processes available for start success
--profile_options OPTIONS -- run supervisord under profiler and output
                             results based on OPTIONS, which  is a comma-sep'd
                             list of 'cumulative', 'calls', and/or 'callers',
                             e.g. 'cumulative,callers')
"""

import os
import time
import errno
import select
import signal

from supervisor.medusa import asyncore_25 as asyncore

from supervisor.options import ServerOptions
from supervisor.options import signame
from supervisor import events
from supervisor.states import SupervisorStates
from supervisor.states import getProcessStateDescription

class Supervisor:
    stopping = False # set after we detect that we are handling a stop request
    lastshutdownreport = 0 # throttle for delayed process error reports at stop
    process_groups = None # map of process group name to process group object
    stop_groups = None # list used for priority ordered shutdown

    def __init__(self, options):
        self.options = options
        self.process_groups = {}
        self.ticks = {}

    def main(self):
        if not self.options.first:
            # prevent crash on libdispatch-based systems, at least for the
            # first request
            self.options.cleanup_fds()
        info_messages = []
        critical_messages = []
        warn_messages = []
        setuid_msg = self.options.set_uid()
        if setuid_msg:
            critical_messages.append(setuid_msg)
        if self.options.first:
            rlimit_messages = self.options.set_rlimits()
            info_messages.extend(rlimit_messages)
        warn_messages.extend(self.options.parse_warnings)

        # this sets the options.logger object
        # delay logger instantiation until after setuid
        self.options.make_logger(critical_messages, warn_messages,
                                 info_messages)

        if not self.options.nocleanup:
            # clean up old automatic logs
            self.options.clear_autochildlogdir()

        self.run()

    def run(self):
        self.process_groups = {} # clear
        self.stop_groups = None # clear
        events.clear()
        try:
            for config in self.options.process_group_configs:
                self.add_process_group(config)
            self.options.process_environment()
            self.options.openhttpservers(self)
            self.options.setsignals()
            if (not self.options.nodaemon) and self.options.first:
                self.options.daemonize()
            # writing pid file needs to come *after* daemonizing or pid
            # will be wrong
            self.options.write_pidfile()
            self.runforever()
        finally:
            self.options.cleanup()

    def diff_to_active(self, new=None):
        if not new:
            new = self.options.process_group_configs
        cur = [group.config for group in self.process_groups.values()]

        curdict = dict(zip([cfg.name for cfg in cur], cur))
        newdict = dict(zip([cfg.name for cfg in new], new))

        added   = [cand for cand in new if cand.name not in curdict]
        removed = [cand for cand in cur if cand.name not in newdict]

        changed = [cand for cand in new
                   if cand != curdict.get(cand.name, cand)]

        return added, changed, removed

    def add_process_group(self, config):
        name = config.name
        if name not in self.process_groups:
            config.after_setuid()
            self.process_groups[name] = config.make_group()
            events.notify(events.ProcessGroupAddedEvent(name))
            return True
        return False

    def remove_process_group(self, name):
        if self.process_groups[name].get_unstopped_processes():
            return False
        del self.process_groups[name]
        events.notify(events.ProcessGroupRemovedEvent(name))
        return True

    def get_process_map(self):
        process_map = {}
        for group in self.process_groups.values():
            process_map.update(group.get_dispatchers())
        return process_map

    def shutdown_report(self):
        unstopped = []

        for group in self.process_groups.values():
            unstopped.extend(group.get_unstopped_processes())

        if unstopped:
            # throttle 'waiting for x to die' reports
            now = time.time()
            if now > (self.lastshutdownreport + 3): # every 3 secs
                names = [ p.config.name for p in unstopped ]
                namestr = ', '.join(names)
                self.options.logger.info('waiting for %s to die' % namestr)
                self.lastshutdownreport = now
                for proc in unstopped:
                    state = getProcessStateDescription(proc.get_state())
                    self.options.logger.blather(
                        '%s state: %s' % (proc.config.name, state))
        return unstopped

    def ordered_stop_groups_phase_1(self):
        if self.stop_groups:
            # stop the last group (the one with the "highest" priority)
            self.stop_groups[-1].stop_all()

    def ordered_stop_groups_phase_2(self):
        # after phase 1 we've transitioned and reaped, let's see if we
        # can remove the group we stopped from the stop_groups queue.
        if self.stop_groups:
            # pop the last group (the one with the "highest" priority)
            group = self.stop_groups.pop()
            if group.get_unstopped_processes():
                # if any processes in the group aren't yet in a
                # stopped state, we're not yet done shutting this
                # group down, so push it back on to the end of the
                # stop group queue
                self.stop_groups.append(group)

    def runforever(self):
        events.notify(events.SupervisorRunningEvent())
        timeout = 1 # this cannot be fewer than the smallest TickEvent (5)

        socket_map = self.options.get_socket_map()

        while 1:
            combined_map = {}
            combined_map.update(socket_map)
            combined_map.update(self.get_process_map())

            pgroups = list(self.process_groups.values())
            pgroups.sort()

            if self.options.mood < SupervisorStates.RUNNING:
                if not self.stopping:
                    # first time, set the stopping flag, do a
                    # notification and set stop_groups
                    self.stopping = True
                    self.stop_groups = pgroups[:]
                    events.notify(events.SupervisorStoppingEvent())

                self.ordered_stop_groups_phase_1()

                if not self.shutdown_report():
                    # if there are no unstopped processes (we're done
                    # killing everything), it's OK to swtop or reload
                    raise asyncore.ExitNow

            for fd, dispatcher in combined_map.items():
                if dispatcher.readable():
                    self.options.poller.register_readable(fd)
                if dispatcher.writable():
<<<<<<< HEAD
                    w.append(fd)

            try:
                r, w, x = self.options.select(r, w, x, timeout)
            except select.error as err:
                r = w = x = []
                if err.args[0] == errno.EINTR:
                    self.options.logger.blather('EINTR encountered in select')
                else:
                    raise
=======
                    self.options.poller.register_writable(fd)

            r, w = self.options.poller.poll(timeout)
>>>>>>> b442130f

            for fd in r:
                if fd in combined_map:
                    try:
                        dispatcher = combined_map[fd]
                        self.options.logger.blather(
                            'read event caused by %(dispatcher)s',
                            dispatcher=dispatcher)
                        dispatcher.handle_read_event()
                    except asyncore.ExitNow:
                        raise
                    except:
                        combined_map[fd].handle_error()

            for fd in w:
                if fd in combined_map:
                    try:
                        dispatcher = combined_map[fd]
                        self.options.logger.blather(
                            'write event caused by %(dispatcher)s',
                            dispatcher=dispatcher)
                        dispatcher.handle_write_event()
                    except asyncore.ExitNow:
                        raise
                    except:
                        combined_map[fd].handle_error()

            [ group.transition() for group  in pgroups ]

            self.reap()
            self.handle_signal()
            self.tick()

            if self.options.mood < SupervisorStates.RUNNING:
                self.ordered_stop_groups_phase_2()

            if self.options.test:
                break

    def tick(self, now=None):
        """ Send one or more 'tick' events when the timeslice related to
        the period for the event type rolls over """
        if now is None:
            # now won't be None in unit tests
            now = time.time()
        for event in events.TICK_EVENTS:
            period = event.period
            last_tick = self.ticks.get(period)
            if last_tick is None:
                # we just started up
                last_tick = self.ticks[period] = timeslice(period, now)
            this_tick = timeslice(period, now)
            if this_tick != last_tick:
                self.ticks[period] = this_tick
                events.notify(event(this_tick, self))

    def reap(self, once=False):
        pid, sts = self.options.waitpid()
        if pid:
            process = self.options.pidhistory.get(pid, None)
            if process is None:
                self.options.logger.info('reaped unknown pid %s' % pid)
            else:
                process.finish(pid, sts)
                del self.options.pidhistory[pid]
            if not once:
                self.reap() # keep reaping until no more kids to reap

    def handle_signal(self):
        sig = self.options.get_signal()
        if sig:
            if sig in (signal.SIGTERM, signal.SIGINT, signal.SIGQUIT):
                self.options.logger.warn(
                    'received %s indicating exit request' % signame(sig))
                self.options.mood = SupervisorStates.SHUTDOWN
            elif sig == signal.SIGHUP:
                self.options.logger.warn(
                    'received %s indicating restart request' % signame(sig))
                self.options.mood = SupervisorStates.RESTARTING
            elif sig == signal.SIGCHLD:
                self.options.logger.debug(
                    'received %s indicating a child quit' % signame(sig))
            elif sig == signal.SIGUSR2:
                self.options.logger.info(
                    'received %s indicating log reopen request' % signame(sig))
                self.options.reopenlogs()
                for group in self.process_groups.values():
                    group.reopenlogs()
            else:
                self.options.logger.blather(
                    'received %s indicating nothing' % signame(sig))

    def get_state(self):
        return self.options.mood

def timeslice(period, when):
    return int(when - (when % period))

# profile entry point
def profile(cmd, globals, locals, sort_order, callers):
    try:
        import cProfile as profile
    except ImportError:
        import profile
    import pstats
    import tempfile
    fd, fn = tempfile.mkstemp()
    try:
        profile.runctx(cmd, globals, locals, fn)
        stats = pstats.Stats(fn)
        stats.strip_dirs()
        # calls,time,cumulative and cumulative,calls,time are useful
        stats.sort_stats(*sort_order or ('cumulative', 'calls', 'time'))
        if callers:
            stats.print_callers(.3)
        else:
            stats.print_stats(.3)
    finally:
        os.remove(fn)


# Main program
def main(args=None, test=False):
    assert os.name == "posix", "This code makes Unix-specific assumptions"
    # if we hup, restart by making a new Supervisor()
    first = True
    while 1:
        options = ServerOptions()
        options.realize(args, doc=__doc__)
        options.first = first
        options.test = test
        if options.profile_options:
            sort_order, callers = options.profile_options
            profile('go(options)', globals(), locals(), sort_order, callers)
        else:
            go(options)
        if test or (options.mood < SupervisorStates.RESTARTING):
            break
        options.close_httpservers()
        options.close_logger()
        first = False

def go(options):
    d = Supervisor(options)
    try:
        d.main()
    except asyncore.ExitNow:
        pass

if __name__ == "__main__":
    main()<|MERGE_RESOLUTION|>--- conflicted
+++ resolved
@@ -210,22 +210,9 @@
                 if dispatcher.readable():
                     self.options.poller.register_readable(fd)
                 if dispatcher.writable():
-<<<<<<< HEAD
-                    w.append(fd)
-
-            try:
-                r, w, x = self.options.select(r, w, x, timeout)
-            except select.error as err:
-                r = w = x = []
-                if err.args[0] == errno.EINTR:
-                    self.options.logger.blather('EINTR encountered in select')
-                else:
-                    raise
-=======
                     self.options.poller.register_writable(fd)
 
             r, w = self.options.poller.poll(timeout)
->>>>>>> b442130f
 
             for fd in r:
                 if fd in combined_map:
