--- conflicted
+++ resolved
@@ -140,10 +140,7 @@
                 print('RPC: <== proxy(%08x)' % value)
             return rpc_proxy (self.conn, value)
         elif kind == 1:
-<<<<<<< HEAD
-=======
             #noinspection PyExceptionInherit
->>>>>>> dd7d2e1a
             raise RPC_Error(value)
         else:
             if self.DEBUG:
@@ -164,20 +161,12 @@
         self.socket = s
 
     def receive_packet (self):
-<<<<<<< HEAD
         packet_len = int(self.socket.recv(8), 16)
-=======
-        packet_len = int (self.socket.recv (8), 16)
->>>>>>> dd7d2e1a
         packet = []
         while packet_len:
             data = self.socket.recv (8192)
             packet.append (data)
-<<<<<<< HEAD
-            packet_len = packet_len - len(data)
-=======
             packet_len -= len(data)
->>>>>>> dd7d2e1a
         return ''.join(packet)
 
     def send_packet (self, packet):
@@ -218,18 +207,11 @@
         if error is None:
             return result
         else:
-<<<<<<< HEAD
-            raise RPC_Error(error)
-
-    def __repr__ (self):
-        return '<remote-method-%s at %x>' % ('.'.join(self.path), id(self))
-=======
             #noinspection PyExceptionInherit
             raise RPC_Error(error)
 
     def __repr__ (self):
         return '<remote-method-%s at %x>' % ('.'.join(self.path), id (self))
->>>>>>> dd7d2e1a
 
 def fastrpc_connect (address = ('localhost', 8748)):
     if address not in rpc_connection.cache:
@@ -290,11 +272,7 @@
         self.buffer, data = [], ''.join(self.buffer)
 
         if self.pstate is self.STATE_LENGTH:
-<<<<<<< HEAD
             packet_length = int(data, 16)
-=======
-            packet_length = int (data, 16)
->>>>>>> dd7d2e1a
             self.set_terminator (packet_length)
             self.pstate = self.STATE_PACKET
         else:
