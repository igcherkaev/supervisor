--- conflicted
+++ resolved
@@ -75,11 +75,7 @@
         if not cl:
             request.error (411)
         else:
-<<<<<<< HEAD
             cl = int(cl)
-=======
-            cl = int (cl)
->>>>>>> dd7d2e1a
             # using a 'numeric' terminator
             self.request.channel.set_terminator (cl)
 
