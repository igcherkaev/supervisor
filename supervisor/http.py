import os
import stat
import time
import sys
import supervisor.medusa.text_socket as socket
import errno
<<<<<<< HEAD
import urllib
=======
import pwd
from supervisor.py3compat import *
if PY3:
    import urllib.parse as urllib
else:
    import urllib
>>>>>>> dd7d2e1a

try:
    import pwd
except ImportError:  # Windows
    import getpass as pwd

try:
    from hashlib import sha1
<<<<<<< HEAD
except ImportError:  # Python 2.4 or earlier
=======
except ImportError:
    #noinspection PyUnresolvedReferences
>>>>>>> dd7d2e1a
    from sha import new as sha1

from supervisor.medusa import asyncore_25 as asyncore
from supervisor.medusa import http_date
from supervisor.medusa import http_server
from supervisor.medusa import producers
from supervisor.medusa import filesys
from supervisor.medusa import default_handler

from supervisor.medusa.auth_handler import auth_handler

class NOT_DONE_YET:
    pass

class deferring_chunked_producer:
    """A producer that implements the 'chunked' transfer coding for HTTP/1.1.
    Here is a sample usage:
            request['Transfer-Encoding'] = 'chunked'
            request.push (
                    producers.chunked_producer (your_producer)
                    )
            request.done()
    """

    def __init__ (self, producer, footers=None):
        self.producer = producer
        self.footers = footers
        self.delay = 0.1

    def more (self):
        if self.producer:
            data = self.producer.more()
            if data is NOT_DONE_YET:
                return NOT_DONE_YET
            elif data:
                return '%x\r\n%s\r\n' % (len(data), data)
            else:
                self.producer = None
                if self.footers:
                    return '\r\n'.join(['0'] + self.footers) + '\r\n\r\n'
                else:
                    return '0\r\n\r\n'
        else:
            return ''

class deferring_composite_producer:
    """combine a fifo of producers into one"""
    def __init__ (self, producers):
        self.producers = producers
        self.delay = 0.1

    def more (self):
        while len(self.producers):
            p = self.producers[0]
            d = p.more()
            if d is NOT_DONE_YET:
                return NOT_DONE_YET
            if d:
                return d
            else:
                self.producers.pop(0)
        else:
            return ''


class deferring_globbing_producer:
    """
    'glob' the output from a producer into a particular buffer size.
    helps reduce the number of calls to send().  [this appears to
    gain about 30% performance on requests to a single channel]
    """

    def __init__ (self, producer, buffer_size=1<<16):
        self.producer = producer
        self.buffer = ''
        self.buffer_size = buffer_size
        self.delay = 0.1

    def more (self):
        while len(self.buffer) < self.buffer_size:
            data = self.producer.more()
            if data is NOT_DONE_YET:
                return NOT_DONE_YET
            if data:
                self.buffer = self.buffer + data
            else:
                break
        r = self.buffer
        self.buffer = ''
        return r


class deferring_hooked_producer:
    """
    A producer that will call <function> when it empties,.
    with an argument of the number of bytes produced.  Useful
    for logging/instrumentation purposes.
    """

    def __init__ (self, producer, function):
        self.producer = producer
        self.function = function
        self.bytes = 0
        self.delay = 0.1

    def more (self):
        if self.producer:
            result = self.producer.more()
            if result is NOT_DONE_YET:
                return NOT_DONE_YET
            if not result:
                self.producer = None
                self.function (self.bytes)
            else:
                self.bytes += len(result)
            return result
        else:
            return ''


class deferring_http_request(http_server.http_request):
    """ The medusa http_request class uses the default set of producers in
<<<<<<< HEAD
    medusa.producers.  We can't use these because they don't know anything
    about deferred responses, so we override various methods here.  This was
    added to support tail -f like behavior on the logtail handler """
=======
    medusa.producers.  We can't use these because they don't know anything about
    deferred responses, so we override various methods here.  This was added
    to support tail -f like behavior on the logtail handler """
>>>>>>> dd7d2e1a

    def get_header(self, header):
        # this is overridden purely for speed (the base class doesn't
        # use string methods
        header = header.lower()
        hc = self._header_cache
        if header not in hc:
            h = header + ': '
            for line in self.header:
                if line.lower().startswith(h):
                    hl = len(h)
                    r = line[hl:]
                    hc[header] = r
                    return r
            hc[header] = None
            return None
        else:
            return hc[header]

    def done(self, *arg, **kw):

        """ I didn't want to override this, but there's no way around
        it in order to support deferreds - CM

        finalize this transaction - send output to the http channel"""

        # ----------------------------------------
        # persistent connection management
        # ----------------------------------------

        #  --- BUCKLE UP! ----

        connection = http_server.get_header(http_server.CONNECTION,self.header)
        connection = connection.lower()

        close_it = 0
        wrap_in_chunking = 0
        globbing = 1

        if self.version == '1.0':
            if connection == 'keep-alive':
                if not self.has_key ('Content-Length'):
                    close_it = 1
                else:
                    self['Connection'] = 'Keep-Alive'
            else:
                close_it = 1
        elif self.version == '1.1':
            if connection == 'close':
                close_it = 1
            elif not self.has_key('Content-Length'):
                if self.has_key('Transfer-Encoding'):
                    if not self['Transfer-Encoding'] == 'chunked':
                        close_it = 1
                elif self.use_chunked:
                    self['Transfer-Encoding'] = 'chunked'
                    wrap_in_chunking = 1
                    # globbing slows down tail -f output, so only use it if
                    # we're not in chunked mode
                    globbing = 0
                else:
                    close_it = 1
        elif self.version is None:
            # Although we don't *really* support http/0.9 (because
            # we'd have to use \r\n as a terminator, and it would just
            # yuck up a lot of stuff) it's very common for developers
            # to not want to type a version number when using telnet
            # to debug a server.
            close_it = 1

        outgoing_header = producers.simple_producer(self.build_reply_header())

        if close_it:
            self['Connection'] = 'close'

        if wrap_in_chunking:
            outgoing_producer = deferring_chunked_producer(
                    deferring_composite_producer(self.outgoing)
                    )
            # prepend the header
            outgoing_producer = deferring_composite_producer(
                [outgoing_header, outgoing_producer]
                )
        else:
            # prepend the header
            self.outgoing.insert(0, outgoing_header)
            outgoing_producer = deferring_composite_producer(self.outgoing)

        # hook logging into the output
        outgoing_producer = deferring_hooked_producer(outgoing_producer,
                                                      self.log)

        if globbing:
            outgoing_producer = deferring_globbing_producer(outgoing_producer)

        self.channel.push_with_producer(outgoing_producer)

        self.channel.current_request = None

        if close_it:
            self.channel.close_when_done()

    def log (self, bytes):
        """ We need to override this because UNIX domain sockets return
        an empty string for the addr rather than a (host, port) combination """
        if self.channel.addr:
            host = self.channel.addr[0]
            port = self.channel.addr[1]
        else:
            host = 'localhost'
            port = 0
        self.channel.server.logger.log (
                host,
                '%d - - [%s] "%s" %d %d\n' % (
                        port,
                        self.log_date_string (time.time()),
                        self.request,
                        self.reply_code,
                        bytes
                        )
                )

    def cgi_environment(self):
        env = {}

        # maps request some headers to environment variables.
        # (those that don't start with 'HTTP_')
        header2env= {'content-length'    : 'CONTENT_LENGTH',
                     'content-type'      : 'CONTENT_TYPE',
                     'connection'        : 'CONNECTION_TYPE'}

        workdir = os.getcwd()
        (path, params, query, fragment) = self.split_uri()

        if params:
            path = path + params # undo medusa bug!

        while path and path[0] == '/':
            path = path[1:]
        if '%' in path:
            path = http_server.unquote(path)
        if query:
            query = query[1:]

        server = self.channel.server
        env['REQUEST_METHOD'] = self.command.upper()
        env['SERVER_PORT'] = str(server.port)
        env['SERVER_NAME'] = server.server_name
        env['SERVER_SOFTWARE'] = server.SERVER_IDENT
        env['SERVER_PROTOCOL'] = "HTTP/" + self.version
        env['channel.creation_time'] = self.channel.creation_time
        env['SCRIPT_NAME'] = ''
        env['PATH_INFO'] = '/' + path
        env['PATH_TRANSLATED'] = os.path.normpath(os.path.join(
                workdir, env['PATH_INFO']))
        if query:
            env['QUERY_STRING'] = query
        env['GATEWAY_INTERFACE'] = 'CGI/1.1'
        if self.channel.addr:
            env['REMOTE_ADDR'] = self.channel.addr[0]
        else:
            env['REMOTE_ADDR'] = '127.0.0.1'

        for header in self.header:
            key,value=header.split(":",1)
            key=key.lower()
            value=value.strip()
            if key in header2env and value:
                env[header2env.get(key)]=value
            else:
                key='HTTP_%s' % ("_".join(key.split( "-"))).upper()
                if value and key not in env:
                    env[key]=value
        return env

    def get_server_url(self):
        """ Functionality that medusa's http request doesn't have; set an
        attribute named 'server_url' on the request based on the Host: header
        """
        default_port={'http': '80', 'https': '443'}
        environ = self.cgi_environment()
        if (environ.get('HTTPS') in ('on', 'ON') or
            environ.get('SERVER_PORT_SECURE') == "1"):
            # XXX this will currently never be true
            protocol = 'https'
        else:
            protocol = 'http'

        if 'HTTP_HOST' in environ:
            host = environ['HTTP_HOST'].strip()
            hostname, port = urllib.splitport(host)
        else:
            hostname = environ['SERVER_NAME'].strip()
            port = environ['SERVER_PORT']

        if port is None or default_port[protocol] == port:
            host = hostname
        else:
            host = hostname + ':' + port
        server_url = '%s://%s' % (protocol, host)
        if server_url[-1:]=='/':
            server_url=server_url[:-1]
        return server_url

class deferring_http_channel(http_server.http_channel):

    # use a 4096-byte buffer size instead of the default 65536-byte buffer in
    # order to spew tail -f output faster (speculative)
    ac_out_buffer_size = 4096

    delay = False
    writable_check = time.time()

    def writable(self, t=time.time):
        now = t()
        if self.delay:
            # we called a deferred producer via this channel (see refill_buffer)
            last_writable_check = self.writable_check
            self.writable_check = now
            elapsed = now - last_writable_check
            if elapsed > self.delay:
                return True
            else:
                return False

        return http_server.http_channel.writable(self)

    def refill_buffer (self):
        """ Implement deferreds """
        while 1:
            if len(self.producer_fifo):
                p = self.producer_fifo.first()
                # a 'None' in the producer fifo is a sentinel,
                # telling us to close the channel.
                if p is None:
                    if not self.ac_out_buffer:
                        self.producer_fifo.pop()
                        self.close()
                    return
                elif isinstance(p, str):
                    self.producer_fifo.pop()
                    self.ac_out_buffer += p
                    return

                data = p.more()

                if data is NOT_DONE_YET:
                    self.delay = p.delay
                    return

                elif data:
                    self.ac_out_buffer = self.ac_out_buffer + data
                    self.delay = False
                    return
                else:
                    self.producer_fifo.pop()
            else:
                return

    def found_terminator (self):
        """ We only override this to use 'deferring_http_request' class
        instead of the normal http_request class; it sucks to need to override
        this """
        if self.current_request:
            self.current_request.found_terminator()
        else:
            header = self.in_buffer
            self.in_buffer = ''
            lines = header.split('\r\n')

            # --------------------------------------------------
            # crack the request header
            # --------------------------------------------------

            while lines and not lines[0]:
                # as per the suggestion of http-1.1 section 4.1, (and
                # Eric Parker <eparker@zyvex.com>), ignore a leading
                # blank lines (buggy browsers tack it onto the end of
                # POST requests)
                lines = lines[1:]

            if not lines:
                self.close_when_done()
                return

            request = lines[0]

            command, uri, version = http_server.crack_request (request)
            header = http_server.join_headers (lines[1:])

            # unquote path if necessary (thanks to Skip Montanaro for pointing
            # out that we must unquote in piecemeal fashion).
            rpath, rquery = http_server.splitquery(uri)
            if '%' in rpath:
                if rquery:
                    uri = http_server.unquote (rpath) + '?' + rquery
                else:
                    uri = http_server.unquote (rpath)

            r = deferring_http_request (self, request, command, uri, version,
                                         header)
            self.request_counter.increment()
            self.server.total_requests.increment()

            if command is None:
                self.log_info ('Bad HTTP request: %s' % repr(request), 'error')
                r.error (400)
                return

            # --------------------------------------------------
            # handler selection and dispatch
            # --------------------------------------------------
            for h in self.server.handlers:
                if h.match (r):
                    try:
                        self.current_request = r
                        # This isn't used anywhere.
                        # r.handler = h # CYCLE
                        h.handle_request (r)
                    except:
                        self.server.exceptions.increment()
                        (file, fun, line), t, v, tbinfo = \
                               asyncore.compact_traceback()
                        self.server.log_info(
                            'Server Error: %s, %s: file: %s line: %s' %
                            (t,v,file,line),
                            'error')
                        try:
                            r.error (500)
                        except:
                            pass
                    return

            # no handlers, so complain
            r.error (404)

class supervisor_http_server(http_server.http_server):
    channel_class = deferring_http_channel
    ip = None

    def prebind(self, sock, logger_object):
        """ Override __init__ to do logger setup earlier so it can
        go to our logger object instead of stdout """
        from supervisor.medusa import logger

        if not logger_object:
            logger_object = logger.file_logger(sys.stdout)

        logger_object = logger.unresolving_logger(logger_object)
        self.logger = logger_object

        asyncore.dispatcher.__init__ (self)
        self.set_socket(sock)

        self.handlers = []

        sock.setblocking(0)
        self.set_reuse_addr()

    def postbind(self):
        from supervisor.medusa.counter import counter
        from supervisor.medusa.http_server import VERSION_STRING

        self.listen(1024)

        self.total_clients = counter()
        self.total_requests = counter()
        self.exceptions = counter()
        self.bytes_out = counter()
        self.bytes_in  = counter()

        self.log_info (
                'Medusa (V%s) started at %s'
                '\n\tHostname: %s'
                '\n\tPort:%s'
                '\n' % (
                        VERSION_STRING,
                        time.ctime(time.time()),
                        self.server_name,
                        self.port,
                        )
                )

    #noinspection PyUnusedLocal
    def log_info(self, message, type='info'):
        ip = ''
        if getattr(self, 'ip', None) is not None:
            ip = self.ip
        self.logger.log(ip, message)

class supervisor_af_inet_http_server(supervisor_http_server):
    """ AF_INET version of supervisor HTTP server """

    #noinspection PyMissingConstructor
    def __init__(self, ip, port, logger_object):
        self.ip = ip
        self.port = port
        sock = socket.socket(socket.AF_INET, socket.SOCK_STREAM)
        self.prebind(sock, logger_object)
        self.bind((ip, port))

        if not ip:
            self.log_info('Computing default hostname', 'warning')
            hostname = socket.gethostname()
            try:
                ip = socket.gethostbyname(hostname)
            except socket.error:
                raise ValueError(
                    'Could not determine IP address for hostname %s, '
                    'please try setting an explicit IP address in the "port" '
                    'setting of your [inet_http_server] section.  For example, '
                    'instead of "port = 9001", try "port = 127.0.0.1:9001."'
                    % hostname)
        try:
            self.server_name = socket.gethostbyaddr (ip)[0]
        except socket.error:
            self.log_info('Cannot do reverse lookup', 'warning')
            self.server_name = ip       # use the IP address as the "hostname"

        self.postbind()

class supervisor_af_unix_http_server(supervisor_http_server):
    """ AF_UNIX version of supervisor HTTP server """

    #noinspection PyMissingConstructor
    def __init__(self, socketname, sockchmod, sockchown, logger_object):
        self.ip = socketname
        self.port = socketname

        # XXX this is insecure.  We really should do something like
        # http://developer.apple.com/samplecode/CFLocalServer/listing6.html
        # (see also http://developer.apple.com/technotes/tn2005/tn2083.html#SECUNIXDOMAINSOCKETS)
        # but it would be very inconvenient for the user to need to get all
        # the directory setup right.

        tempname = "%s.%d" % (socketname, os.getpid())

        try:
            os.unlink(tempname)
        except OSError:
            pass

        while 1:
            sock = socket.socket(socket.AF_UNIX, socket.SOCK_STREAM)
            try:
                sock.bind(tempname)
                os.chmod(tempname, sockchmod)
                try:
                    # hard link
                    os.link(tempname, socketname)
                except OSError:
                    # Lock contention, or stale socket.
                    used = self.checkused(socketname)
                    if used:
                        # cooperate with 'openhttpserver' in supervisord
                        raise socket.error(errno.EADDRINUSE)

                    # Stale socket -- delete, sleep, and try again.
                    msg = "Unlinking stale socket %s\n" % socketname
                    sys.stderr.write(msg)
                    try:
                        os.unlink(socketname)
                    except:
                        pass
                    sock.close()
                    time.sleep(.3)
                    continue
                else:
                    try:
                        os.chown(socketname, sockchown[0], sockchown[1])
<<<<<<< HEAD
                    except OSError, why:
=======
                    except OSError:
                        why = sys.exc_info()[1]
>>>>>>> dd7d2e1a
                        if why.args[0] == errno.EPERM:
                            msg = ('Not permitted to chown %s to uid/gid %s; '
                                   'adjust "sockchown" value in config file or '
                                   'on command line to values that the '
                                   'current user (%s) can successfully chown')
                            raise ValueError(msg % (socketname,
                                                    repr(sockchown),
                                                    pwd.getpwuid(
                                                        os.geteuid())[0],
                                                    ),
                                             )
                        else:
                            raise
                    self.prebind(sock, logger_object)
                    break

            finally:
                try:
                    os.unlink(tempname)
                except OSError:
                    pass

        self.server_name = '<unix domain socket>'
        self.postbind()

    def checkused(self, socketname):
        s = socket.socket(socket.AF_UNIX, socket.SOCK_STREAM)
        try:
            s.connect(socketname)
            s.send("GET / HTTP/1.0\r\n\r\n")
            s.recv(1)
            s.close()
        except socket.error:
            return False
        else:
            return True

class tail_f_producer:
    def __init__(self, request, filename, head):
        self.file = open(filename, 'rb')
        self.request = request
        self.delay = 0.1
        sz = self.fsize()
        if sz >= head:
            self.sz = sz - head
        else:
            self.sz = 0

    def more(self):
        try:
            newsz = self.fsize()
        except OSError:
            # file descriptor was closed
            return ''
        bytes_added = newsz - self.sz
        if bytes_added < 0:
            self.sz = 0
            return "==> File truncated <==\n"
        if bytes_added > 0:
            self.file.seek(-bytes_added, 2)
            bytes = self.file.read(bytes_added)
            self.sz = newsz
            return bytes
        return NOT_DONE_YET

    def fsize(self):
        return os.fstat(self.file.fileno())[stat.ST_SIZE]

class logtail_handler:
    IDENT = 'Logtail HTTP Request Handler'
    path = '/logtail'

    def __init__(self, supervisord):
        self.supervisord = supervisord

    def match(self, request):
        return request.uri.startswith(self.path)

    def handle_request(self, request):
        if request.command != 'GET':
            request.error (400) # bad request
            return

        path, params, query, fragment = request.split_uri()

        if '%' in path:
            path = http_server.unquote(path)

        # strip off all leading slashes
        while path and path[0] == '/':
            path = path[1:]

        path, process_name_and_channel = path.split('/', 1)

        try:
            process_name, channel = process_name_and_channel.split('/', 1)
        except ValueError:
            # no channel specified, default channel to stdout
            process_name = process_name_and_channel
            channel = 'stdout'

        from supervisor.options import split_namespec
        group_name, process_name = split_namespec(process_name)

        group = self.supervisord.process_groups.get(group_name)
        if group is None:
            request.error(404) # not found
            return

        process = group.processes.get(process_name)
        if process is None:
            request.error(404) # not found
            return

        logfile = getattr(process.config, '%s_logfile' % channel, None)

        if logfile is None or not os.path.exists(logfile):
            # XXX problematic: processes that don't start won't have a log
            # file and we probably don't want to go into fatal state if we try
            # to read the log of a process that did not start.
            request.error(410) # gone
            return

        mtime = os.stat(logfile)[stat.ST_MTIME]
        request['Last-Modified'] = http_date.build_http_date(mtime)
        request['Content-Type'] = 'text/plain'
        # the lack of a Content-Length header makes the outputter
        # send a 'Transfer-Encoding: chunked' response

        request.push(tail_f_producer(request, logfile, 1024))

        request.done()

class mainlogtail_handler:
    IDENT = 'Main Logtail HTTP Request Handler'
    path = '/mainlogtail'

    def __init__(self, supervisord):
        self.supervisord = supervisord

    def match(self, request):
        return request.uri.startswith(self.path)

    def handle_request(self, request):
        if request.command != 'GET':
            request.error (400) # bad request
            return

        logfile = self.supervisord.options.logfile

        if logfile is None or not os.path.exists(logfile):
            request.error(410) # gone
            return

        mtime = os.stat(logfile)[stat.ST_MTIME]
        request['Last-Modified'] = http_date.build_http_date(mtime)
        request['Content-Type'] = 'text/plain'
        # the lack of a Content-Length header makes the outputter
        # send a 'Transfer-Encoding: chunked' response

        request.push(tail_f_producer(request, logfile, 1024))

        request.done()

def make_http_servers(options, supervisord):
    servers = []
    class LogWrapper:
        def log(self, msg):
            if msg.endswith('\n'):
                msg = msg[:-1]
            options.logger.trace(msg)
    wrapper = LogWrapper()

    for config in options.server_configs:
        family = config['family']

        if family == socket.AF_INET:
            host, port = config['host'], config['port']
            hs = supervisor_af_inet_http_server(host, port,
                                                logger_object=wrapper)
        elif family == socket.AF_UNIX:
            socketname = config['file']
            sockchmod = config['chmod']
            sockchown = config['chown']
            hs = supervisor_af_unix_http_server(socketname,sockchmod, sockchown,
                                                logger_object=wrapper)
        else:
            raise ValueError('Cannot determine socket type %r' % family)

        from supervisor.xmlrpc import supervisor_xmlrpc_handler
        from supervisor.xmlrpc import SystemNamespaceRPCInterface
        from supervisor.web import supervisor_ui_handler

        subinterfaces = []
        for name, factory, d in options.rpcinterface_factories:
            try:
                inst = factory(supervisord, **d)
            except:
                import traceback; traceback.print_exc()
                raise ValueError('Could not make %s rpc interface' % name)
            subinterfaces.append((name, inst))
            options.logger.info('RPC interface %r initialized' % name)

        subinterfaces.append(('system',
                              SystemNamespaceRPCInterface(subinterfaces)))
        xmlrpchandler = supervisor_xmlrpc_handler(supervisord, subinterfaces)
        tailhandler = logtail_handler(supervisord)
        maintailhandler = mainlogtail_handler(supervisord)
        uihandler = supervisor_ui_handler(supervisord)
        here = os.path.abspath(os.path.dirname(__file__))
        templatedir = os.path.join(here, 'ui')
        filesystem = filesys.os_filesystem(templatedir)
        defaulthandler = default_handler.default_handler(filesystem)

        username = config['username']
        password = config['password']

        if username:
            # wrap the xmlrpc handler and tailhandler in an authentication
            # handler
            users = {username:password}
            xmlrpchandler = supervisor_auth_handler(users, xmlrpchandler)
            tailhandler = supervisor_auth_handler(users, tailhandler)
            maintailhandler = supervisor_auth_handler(users, maintailhandler)
            uihandler = supervisor_auth_handler(users, uihandler)
            defaulthandler = supervisor_auth_handler(users, defaulthandler)
        else:
            options.logger.critical(
                'Server %r running without any HTTP '
                'authentication checking' % config['section'])
        # defaulthandler must be consulted last as its match method matches
        # everything, so it's first here (indicating last checked)
        hs.install_handler(defaulthandler)
        hs.install_handler(uihandler)
        hs.install_handler(maintailhandler)
        hs.install_handler(tailhandler)
        hs.install_handler(xmlrpchandler) # last for speed (first checked)
        servers.append((config, hs))

    return servers

class encrypted_dictionary_authorizer:
    def __init__ (self, dict):
        self.dict = dict

    def authorize(self, auth_info):
        username, password = auth_info
        if username in self.dict:
            stored_password = self.dict[username]
            if stored_password.startswith('{SHA}'):
                password_hash = sha1(as_bytes(password)).hexdigest()
                return stored_password[5:] == password_hash
            else:
                return stored_password == password
        else:
            return False

class supervisor_auth_handler(auth_handler):
    def __init__(self, dict, handler, realm='default'):
        auth_handler.__init__(self, dict, handler, realm)
        # override the authorizer with one that knows about SHA hashes too
        self.authorizer = encrypted_dictionary_authorizer(dict)
<|MERGE_RESOLUTION|>--- conflicted
+++ resolved
@@ -4,16 +4,12 @@
 import sys
 import supervisor.medusa.text_socket as socket
 import errno
-<<<<<<< HEAD
-import urllib
-=======
 import pwd
 from supervisor.py3compat import *
 if PY3:
     import urllib.parse as urllib
 else:
     import urllib
->>>>>>> dd7d2e1a
 
 try:
     import pwd
@@ -22,12 +18,8 @@
 
 try:
     from hashlib import sha1
-<<<<<<< HEAD
-except ImportError:  # Python 2.4 or earlier
-=======
 except ImportError:
     #noinspection PyUnresolvedReferences
->>>>>>> dd7d2e1a
     from sha import new as sha1
 
 from supervisor.medusa import asyncore_25 as asyncore
@@ -150,15 +142,9 @@
 
 class deferring_http_request(http_server.http_request):
     """ The medusa http_request class uses the default set of producers in
-<<<<<<< HEAD
     medusa.producers.  We can't use these because they don't know anything
     about deferred responses, so we override various methods here.  This was
     added to support tail -f like behavior on the logtail handler """
-=======
-    medusa.producers.  We can't use these because they don't know anything about
-    deferred responses, so we override various methods here.  This was added
-    to support tail -f like behavior on the logtail handler """
->>>>>>> dd7d2e1a
 
     def get_header(self, header):
         # this is overridden purely for speed (the base class doesn't
@@ -629,12 +615,8 @@
                 else:
                     try:
                         os.chown(socketname, sockchown[0], sockchown[1])
-<<<<<<< HEAD
-                    except OSError, why:
-=======
                     except OSError:
                         why = sys.exc_info()[1]
->>>>>>> dd7d2e1a
                         if why.args[0] == errno.EPERM:
                             msg = ('Not permitted to chown %s to uid/gid %s; '
                                    'adjust "sockchown" value in config file or '
