import sys
import unittest

from supervisor.tests.base import DummySupervisor
from supervisor.tests.base import DummyRequest
from supervisor.tests.base import DummySupervisorRPCNamespace

try:
    import xmlrpclib
    import httplib
except ImportError:
    import xmlrpc.client as xmlrpclib
    import http.client as httplib

class XMLRPCMarshallingTests(unittest.TestCase):
    def test_xmlrpc_marshal(self):
        from supervisor import xmlrpc
        data = xmlrpc.xmlrpc_marshal(1)
        self.assertEqual(data, xmlrpclib.dumps((1,), methodresponse=True))
        fault = xmlrpclib.Fault(1, 'foo')
        data = xmlrpc.xmlrpc_marshal(fault)
        self.assertEqual(data, xmlrpclib.dumps(fault))

class XMLRPCHandlerTests(unittest.TestCase):
    def _getTargetClass(self):
        from supervisor.xmlrpc import supervisor_xmlrpc_handler
        return supervisor_xmlrpc_handler

    def _makeOne(self, supervisord, subinterfaces):
        return self._getTargetClass()(supervisord, subinterfaces)

    def test_ctor(self):
        supervisor = DummySupervisor()
        subinterfaces = [('supervisor', DummySupervisorRPCNamespace())]
        handler = self._makeOne(supervisor, subinterfaces)
        self.assertEqual(handler.supervisord, supervisor)
        from supervisor.xmlrpc import RootRPCInterface
        self.assertEqual(handler.rpcinterface.__class__, RootRPCInterface)

    def test_match(self):
        class DummyRequest:
            def __init__(self, uri):
                self.uri = uri
        supervisor = DummySupervisor()
        subinterfaces = [('supervisor', DummySupervisorRPCNamespace())]
        handler = self._makeOne(supervisor, subinterfaces)
        self.assertEqual(handler.match(DummyRequest('/RPC2')), True)
        self.assertEqual(handler.match(DummyRequest('/nope')), False)

    def test_continue_request_nosuchmethod(self):
        supervisor = DummySupervisor()
        subinterfaces = [('supervisor', DummySupervisorRPCNamespace())]
        handler = self._makeOne(supervisor, subinterfaces)
        data = xmlrpclib.dumps(('a', 'b'), 'supervisor.noSuchMethod')
        request = DummyRequest('/what/ever', None, None, None)
        handler.continue_request(data, request)
        logdata = supervisor.options.logger.data
        from supervisor.xmlrpc import loads
        if loads:
            expected = 2
        else:
            expected = 3
        self.assertEqual(len(logdata), expected)
        self.assertEqual(logdata[-2],
                         'XML-RPC method called: supervisor.noSuchMethod()')
        self.assertEqual(logdata[-1],
           ('XML-RPC method supervisor.noSuchMethod() returned fault: '
            '[1] UNKNOWN_METHOD'))
        self.assertEqual(len(request.producers), 1)
        xml_response = request.producers[0]
        self.assertRaises(xmlrpclib.Fault, xmlrpclib.loads, xml_response)

    def test_continue_request_methodsuccess(self):
        supervisor = DummySupervisor()
        subinterfaces = [('supervisor', DummySupervisorRPCNamespace())]
        handler = self._makeOne(supervisor, subinterfaces)
        data = xmlrpclib.dumps((), 'supervisor.getAPIVersion')
        request = DummyRequest('/what/ever', None, None, None)
        handler.continue_request(data, request)
        logdata = supervisor.options.logger.data
        from supervisor.xmlrpc import loads
        if loads:
            expected = 2
        else:
            expected = 3
        self.assertEqual(len(logdata), expected)
        self.assertEqual(logdata[-2],
               'XML-RPC method called: supervisor.getAPIVersion()')
        self.assertEqual(logdata[-1],
            'XML-RPC method supervisor.getAPIVersion() returned successfully')
        self.assertEqual(len(request.producers), 1)
        xml_response = request.producers[0]
        response = xmlrpclib.loads(xml_response)
        from supervisor.rpcinterface import API_VERSION
        self.assertEqual(response[0][0], API_VERSION)
        self.assertEqual(request._done, True)
        self.assertEqual(request.headers['Content-Type'], 'text/xml')
        self.assertEqual(request.headers['Content-Length'], len(xml_response))

    def test_continue_request_no_params_in_request(self):
        supervisor = DummySupervisor()
        subinterfaces = [('supervisor', DummySupervisorRPCNamespace())]
        handler = self._makeOne(supervisor, subinterfaces)
        data = '<?xml version="1.0" encoding="UTF-8"?>' \
               '<methodCall>' \
               '<methodName>supervisor.getAPIVersion</methodName>' \
               '</methodCall>'
        request = DummyRequest('/what/ever', None, None, None)
        handler.continue_request(data, request)
        logdata = supervisor.options.logger.data
        from supervisor.xmlrpc import loads
        if loads:
            expected = 2
        else:
            expected = 3
        self.assertEqual(len(logdata), expected)
        self.assertEqual(logdata[-2],
               'XML-RPC method called: supervisor.getAPIVersion()')
        self.assertEqual(logdata[-1],
            'XML-RPC method supervisor.getAPIVersion() returned successfully')
        self.assertEqual(len(request.producers), 1)
        xml_response = request.producers[0]
        response = xmlrpclib.loads(xml_response)
        from supervisor.rpcinterface import API_VERSION
        self.assertEqual(response[0][0], API_VERSION)
        self.assertEqual(request._done, True)
        self.assertEqual(request.headers['Content-Type'], 'text/xml')
        self.assertEqual(request.headers['Content-Length'], len(xml_response))

    def test_continue_request_400_if_method_name_is_empty(self):
        supervisor = DummySupervisor()
        subinterfaces = [('supervisor', DummySupervisorRPCNamespace())]
        handler = self._makeOne(supervisor, subinterfaces)
        data = '<?xml version="1.0" encoding="UTF-8"?>' \
               '<methodCall><methodName></methodName></methodCall>'
        request = DummyRequest('/what/ever', None, None, None)
        handler.continue_request(data, request)
        logdata = supervisor.options.logger.data
        from supervisor.xmlrpc import loads
        if loads:
            expected = 1
        else:
            expected = 2
        self.assertEqual(len(logdata), expected)
        self.assertEqual(logdata[-1],
               'XML-RPC request received with no method name')
        self.assertEqual(len(request.producers), 0)
        self.assertEqual(request._error, 400)

    def test_continue_request_500(self):
        supervisor = DummySupervisor()
        subinterfaces = [('supervisor', DummySupervisorRPCNamespace())]
        handler = self._makeOne(supervisor, subinterfaces)
        data = xmlrpclib.dumps((), 'supervisor.raiseError')
        request = DummyRequest('/what/ever', None, None, None)
        handler.continue_request(data, request)
        logdata = supervisor.options.logger.data
        from supervisor.xmlrpc import loads
        if loads:
            expected = 2
        else:
            expected = 3
        self.assertEqual(len(logdata), expected)
        self.assertEqual(logdata[-2],
<<<<<<< HEAD
               u'XML-RPC method called: supervisor.raiseError()')
=======
               'XML-RPC method called: supervisor.raiseError()')
>>>>>>> dd7d2e1a
        self.assertTrue(logdata[-1].startswith('Traceback'))
        self.assertTrue(logdata[-1].endswith('ValueError: error\n'))
        self.assertEqual(len(request.producers), 0)
        self.assertEqual(request._error, 500)

class TraverseTests(unittest.TestCase):
    def test_underscore(self):
        from supervisor import xmlrpc
        self.assertRaises(xmlrpc.RPCError, xmlrpc.traverse, None, '_', None)

    def test_notfound(self):
        from supervisor import xmlrpc
        self.assertRaises(xmlrpc.RPCError, xmlrpc.traverse, None, 'foo', None)

    def test_badparams(self):
        from supervisor import xmlrpc
        self.assertRaises(xmlrpc.RPCError, xmlrpc.traverse, self,
                          'test_badparams', (1, 2, 3))

    def test_success(self):
        from supervisor import xmlrpc
        L = []
        class Dummy:
            def foo(self, a):
                L.append(a)
        dummy = Dummy()
        xmlrpc.traverse(dummy, 'foo', [1])
        self.assertEqual(L, [1])

class SupervisorTransportTests(unittest.TestCase):
    def _getTargetClass(self):
        from supervisor.xmlrpc import SupervisorTransport
        return SupervisorTransport

    def _makeOne(self, *arg, **kw):
        return self._getTargetClass()(*arg, **kw)

    def test_ctor_unix(self):
        from supervisor import xmlrpc
        transport = self._makeOne('user', 'pass', 'unix:///foo/bar')
        conn = transport._get_connection()
        self.assertTrue(isinstance(conn, xmlrpc.UnixStreamHTTPConnection))
        self.assertEqual(conn.host, 'localhost')
        self.assertEqual(conn.socketfile, '/foo/bar')

    def test__get_connection_http_9001(self):
        transport = self._makeOne('user', 'pass', 'http://127.0.0.1:9001/')
        conn = transport._get_connection()
        self.assertTrue(isinstance(conn, httplib.HTTPConnection))
        self.assertEqual(conn.host, '127.0.0.1')
        self.assertEqual(conn.port, 9001)

    def test__get_connection_http_80(self):
        transport = self._makeOne('user', 'pass', 'http://127.0.0.1/')
        conn = transport._get_connection()
        self.assertTrue(isinstance(conn, httplib.HTTPConnection))
        self.assertEqual(conn.host, '127.0.0.1')
        self.assertEqual(conn.port, 80)

    def test_request_non_200_response(self):
        transport = self._makeOne('user', 'pass', 'http://127.0.0.1/')
        dummy_conn = DummyConnection(400, '')
        def getconn():
            return dummy_conn
        transport._get_connection = getconn
        self.assertRaises(xmlrpclib.ProtocolError,
                          transport.request, 'localhost', '/', '')
        self.assertEqual(transport.connection, None)
        self.assertEqual(dummy_conn.closed, True)

    def test_request_400_response(self):
        transport = self._makeOne('user', 'pass', 'http://127.0.0.1/')
        dummy_conn = DummyConnection(400, '')
        def getconn():
            return dummy_conn
        transport._get_connection = getconn
        self.assertRaises(xmlrpclib.ProtocolError,
                          transport.request, 'localhost', '/', '')
        self.assertEqual(transport.connection, None)
        self.assertEqual(dummy_conn.closed, True)
        self.assertEqual(dummy_conn.requestargs[0], 'POST')
        self.assertEqual(dummy_conn.requestargs[1], '/')
        self.assertEqual(dummy_conn.requestargs[2], '')
        self.assertEqual(dummy_conn.requestargs[3]['Content-Length'], '0')
        self.assertEqual(dummy_conn.requestargs[3]['Content-Type'], 'text/xml')
        self.assertEqual(dummy_conn.requestargs[3]['Authorization'],
                         'Basic dXNlcjpwYXNz')
        self.assertEqual(dummy_conn.requestargs[3]['Accept'], 'text/xml')

    def test_request_200_response(self):
        transport = self._makeOne('user', 'pass', 'http://127.0.0.1/')
        response = """<?xml version="1.0"?>
        <methodResponse>
        <params>
        <param>
        <value><string>South Dakota</string></value>
        </param>
        </params>
        </methodResponse>"""
        dummy_conn = DummyConnection(200, response)
        def getconn():
            return dummy_conn
        transport._get_connection = getconn
        result = transport.request('localhost', '/', '')
        self.assertEqual(transport.connection, dummy_conn)
        self.assertEqual(dummy_conn.closed, False)
        self.assertEqual(dummy_conn.requestargs[0], 'POST')
        self.assertEqual(dummy_conn.requestargs[1], '/')
        self.assertEqual(dummy_conn.requestargs[2], '')
        self.assertEqual(dummy_conn.requestargs[3]['Content-Length'], '0')
        self.assertEqual(dummy_conn.requestargs[3]['Content-Type'], 'text/xml')
        self.assertEqual(dummy_conn.requestargs[3]['Authorization'],
                         'Basic dXNlcjpwYXNz')
        self.assertEqual(dummy_conn.requestargs[3]['Accept'], 'text/xml')
        self.assertEqual(result, ('South Dakota',))

    def test_works_with_py25(self):
        instance = self._makeOne('username', 'password', 'http://127.0.0.1')
        # the test is just to insure that this method can be called; failure
        # would be an AttributeError for _use_datetime under Python 2.5
        parser, unmarshaller = instance.getparser() # this uses _use_datetime

class IterparseLoadsTests(unittest.TestCase):
    def test_iterparse_loads_methodcall(self):
        s = """<?xml version="1.0"?>
        <methodCall>
        <methodName>examples.getStateName</methodName>
        <params>
        <param>
        <value><i4>41</i4></value>
        </param>
        <param>
        <value><int>14</int></value>
        </param>
        <param>
        <value><boolean>1</boolean></value>
        </param>
        <param>
        <value><string>hello world</string></value>
        </param>
        <param>
        <value><double>-12.214</double></value>
        </param>
        <param>
        <value><dateTime.iso8601>19980717T14:08:55</dateTime.iso8601></value>
        </param>
        <param>
        <value><base64>eW91IGNhbid0IHJlYWQgdGhpcyE=</base64></value>
        </param>
        <param>
        <struct>
          <member><name>k</name><value><i4>5</i4></value></member>
        </struct>
        </param>
        <param>
        <array>
          <data>
            <value><i4>12</i4></value>
            <value><i4>34</i4></value>
          </data>
        </array>
        </param>
        <param>
        <struct>
        <member>
          <name>k</name>
          <value><array><data><value><i4>1</i4></value></data></array></value>
        </member>
        </struct>
        </param>
        </params>
        </methodCall>
        """
        from supervisor.xmlrpc import loads
        if loads is None:
            return # no cElementTree
        result = loads(s)
        params, method = result
        import datetime
        self.assertEqual(method, 'examples.getStateName')
        self.assertEqual(params[0], 41)
        self.assertEqual(params[1], 14)
        self.assertEqual(params[2], True)
        self.assertEqual(params[3], 'hello world')
        self.assertEqual(params[4], -12.214)
        self.assertEqual(params[5], datetime.datetime(1998, 7, 17, 14, 8, 55))
        self.assertEqual(params[6], "you can't read this!")
        self.assertEqual(params[7], {'k': 5})
        self.assertEqual(params[8], [12, 34])
        self.assertEqual(params[9], {'k': [1]})

class DummyResponse:
    def __init__(self, status=200, body='', reason='reason'):
        self.status = status
        self.body = body
        self.reason = reason

    def read(self):
        return self.body

class DummyConnection:
    closed = False
    def __init__(self, status=200, body='', reason='reason'):
        self.response = DummyResponse(status, body, reason)

    def getresponse(self):
        return self.response

    def request(self, *arg, **kw):
        self.requestargs = arg
        self.requestkw = kw

    def close(self):
        self.closed = True

def test_suite():
    return unittest.findTestCases(sys.modules[__name__])

if __name__ == '__main__':
    unittest.main(defaultTest='test_suite')
<|MERGE_RESOLUTION|>--- conflicted
+++ resolved
@@ -162,11 +162,7 @@
             expected = 3
         self.assertEqual(len(logdata), expected)
         self.assertEqual(logdata[-2],
-<<<<<<< HEAD
-               u'XML-RPC method called: supervisor.raiseError()')
-=======
                'XML-RPC method called: supervisor.raiseError()')
->>>>>>> dd7d2e1a
         self.assertTrue(logdata[-1].startswith('Traceback'))
         self.assertTrue(logdata[-1].endswith('ValueError: error\n'))
         self.assertEqual(len(request.producers), 0)
